--- conflicted
+++ resolved
@@ -1809,22 +1809,18 @@
 	}
 }
 
-<<<<<<< HEAD
-func backOffTime(snap *Snapshot, val common.Address) uint64 {
+func (p *Parlia) backOffTime(snap *Snapshot, header *types.Header, val common.Address) uint64 {
 	d := uint64(0)
 	if backOffDelay {
 		d = 1
 	}
-=======
-func (p *Parlia) backOffTime(snap *Snapshot, header *types.Header, val common.Address) uint64 {
->>>>>>> 01ec078d
 	if snap.inturn(val) {
 		return 0 + d
 	} else {
 		idx := snap.indexOfVal(val)
 		if idx < 0 {
 			// The backOffTime does not matter when a validator is not authorized.
-			return 0
+			return 0 + d
 		}
 
 		s := rand.NewSource(int64(snap.Number))
@@ -1839,7 +1835,7 @@
 				backOffSteps[i], backOffSteps[j] = backOffSteps[j], backOffSteps[i]
 			})
 			delay := initialBackOffTime + backOffSteps[idx]*wiggleTime
-			return delay
+			return delay + d
 		}
 
 		// Exclude the recently signed validators first, and then compute the backOffTime.
@@ -1849,7 +1845,7 @@
 			if header.Number.Uint64() < uint64(limit) || seen > header.Number.Uint64()-uint64(limit) {
 				if val == recent {
 					// The backOffTime does not matter when a validator has signed recently.
-					return 0
+					return 0 + d
 				}
 				recentVals[recent] = true
 			}
@@ -1869,10 +1865,6 @@
 		r.Shuffle(len(backOffSteps), func(i, j int) {
 			backOffSteps[i], backOffSteps[j] = backOffSteps[j], backOffSteps[i]
 		})
-<<<<<<< HEAD
-		delay := initialBackOffTime + backOffSteps[idx]*wiggleTime
-		return delay + d
-=======
 		delay := initialBackOffTime + backOffSteps[backOffIndex]*wiggleTime
 
 		// If the in turn validator has recently signed, no initial delay.
@@ -1880,8 +1872,7 @@
 		if isRecent, ok := recentVals[inTurnVal]; ok && isRecent {
 			delay -= initialBackOffTime
 		}
-		return delay
->>>>>>> 01ec078d
+		return delay + d
 	}
 }
 

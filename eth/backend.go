--- conflicted
+++ resolved
@@ -206,12 +206,7 @@
 		}
 	)
 	bcOps := make([]core.BlockChainOption, 0)
-<<<<<<< HEAD
-	if config.DiffSync && config.TriesVerifyMode == core.LocalVerify {
-=======
-	// TODO diffsync performance is not as expected, disable it when pipecommit is enabled for now
-	if config.DiffSync && !config.PipeCommit {
->>>>>>> 1aeadc14
+	if config.DiffSync && !config.PipeCommit && config.TriesVerifyMode == core.LocalVerify {
 		bcOps = append(bcOps, core.EnableLightProcessor)
 	}
 	if config.PipeCommit {
